pub mod tables;

use self::tables::sizage;
use crate::core::util;
use crate::error::{err, Error, Result};

#[derive(Debug, Clone, PartialEq)]
pub struct Counter {
    pub(crate) code: String,
    pub(crate) count: u32,
}

impl Counter {
    pub fn new(
        count: Option<u32>,
        count_b64: Option<&str>,
        code: Option<&str>,
        qb64b: Option<&[u8]>,
        qb64: Option<&str>,
        qb2: Option<&[u8]>,
    ) -> Result<Self> {
        if let Some(code) = code {
            let count = if let Some(count) = count {
                count
            } else if let Some(count_b64) = count_b64 {
                util::b64_to_u32(count_b64)?
            } else {
                1
            };

            Self::new_with_code_and_count(code, count)
        } else if let Some(qb64b) = qb64b {
            Self::new_with_qb64b(qb64b)
        } else if let Some(qb64) = qb64 {
            Self::new_with_qb64(qb64)
        } else if let Some(qb2) = qb2 {
            Self::new_with_qb2(qb2)
        } else {
            err!(Error::Validation("need either code and count, qb64b, qb64 or qb2".to_string()))
        }
    }

    pub fn code(&self) -> String {
        self.code.clone()
    }

    pub fn count(&self) -> u32 {
        self.count
    }

    pub fn count_as_b64(&self, length: usize) -> Result<String> {
        let length = if length == 0 { tables::sizage(&self.code())?.ss as usize } else { length };
        util::u32_to_b64(self.count(), length)
    }

    pub fn qb64(&self) -> Result<String> {
        self.infil()
    }

    pub fn qb64b(&self) -> Result<Vec<u8>> {
        Ok(self.qb64()?.as_bytes().to_vec())
    }

    pub fn qb2(&self) -> Result<Vec<u8>> {
        self.binfil()
    }

    pub fn sem_ver_str_to_b64(version: &str) -> Result<String> {
        let strings = version.split('.').collect::<Vec<_>>();
        let mut parts = Vec::new();

        if strings.len() > 3 {
            return err!(Error::Conversion(format!(
                "invalid semantic version: version = '{version}'"
            )));
        }

        for s in strings {
            let n = match s.parse::<i8>() {
                Ok(n) => {
                    if n < 0 {
                        return err!(Error::Conversion(format!(
                            "invalid semantic version: version = '{version}'"
                        )));
                    } else {
                        n as u8
                    }
                }
                Err(_) => {
                    if s.is_empty() {
                        0
                    } else {
                        return err!(Error::Conversion(format!(
                            "invalid semantic version: version = '{version}'"
                        )));
                    }
                }
            };
            parts.push(n);
        }

        parts.resize(3, 0);

        Counter::sem_ver_parts_to_b64(&parts)
    }

    pub fn sem_ver_to_b64(major: u8, minor: u8, patch: u8) -> Result<String> {
        let parts = &vec![major, minor, patch];
        Counter::sem_ver_parts_to_b64(parts)
    }

    fn new_with_code_and_count(code: &str, count: u32) -> Result<Self> {
        if code.is_empty() {
            return err!(Error::EmptyMaterial("empty code".to_string()));
        }

        let szg = tables::sizage(code)?;
        let cs = szg.hs + szg.ss;
        if szg.fs != cs || cs % 4 != 0 {
            // unreachable
            // code validated and unless sizages are broken this cannot be reached
            return err!(Error::InvalidCodeSize(format!(
                "whole code size not a multiple of 4: cs = {cs}, fs = {}",
                szg.fs
            )));
        }

        if count > 64_u32.pow(szg.ss) - 1 {
            return err!(Error::InvalidVarIndex(format!(
                "invalid count for code: count = {count}, code = '{code}'"
            )));
        }

        Ok(Counter { code: code.to_string(), count })
    }

    fn new_with_qb64(qb64: &str) -> Result<Self> {
        let mut counter: Counter = Default::default();
        counter.exfil(qb64)?;
        Ok(counter)
    }

    fn new_with_qb64b(qb64b: &[u8]) -> Result<Self> {
        let qb64 = String::from_utf8(qb64b.to_vec())?;

        let mut counter: Counter = Default::default();
        counter.exfil(&qb64)?;
        Ok(counter)
    }

    fn new_with_qb2(qb2: &[u8]) -> Result<Self> {
        let mut counter: Counter = Default::default();
        counter.bexfil(qb2)?;
        Ok(counter)
    }
    fn sem_ver_parts_to_b64(parts: &[u8]) -> Result<String> {
        for p in parts.iter().copied() {
            if p > 63 {
                return err!(Error::Parsing(format!(
                    "semantic version out of bounds: parts = {parts:?}"
                )));
            }
        }

        Ok(parts
            .iter()
            .map(|p| {
                match util::u32_to_b64(*p as u32, 1) {
                    Ok(s) => s,
                    Err(_) => unreachable!(), // this is programmer error, since *p < 64
                }
            })
            .collect::<Vec<String>>()
            .join(""))
    }

    fn infil(&self) -> Result<String> {
        let code = &self.code();
        let count = self.count();

        let szg = tables::sizage(code)?;
        let cs = szg.hs + szg.ss;

        if szg.fs != cs || cs % 4 != 0 {
            // unreachable
            // unless sizages are broken this cannot happen
            return err!(Error::InvalidCodeSize(format!(
                "whole code size not complete or not a multiple of 4: cs = {cs}, fs = {}",
                szg.fs
            )));
        }

        if count > 64_u32.pow(szg.ss) - 1 {
            return err!(Error::InvalidVarIndex(format!(
                "invalid count for code: count = {count}, code = '{code}'"
            )));
        }

        let both = format!("{code}{}", util::u32_to_b64(count, szg.ss as usize)?);
        if both.len() != cs as usize {
            // unreachable
            // unless sizages are broken, we constructed both to be of length cs
            return err!(Error::InvalidCodeSize(format!(
                "mismatched code size: size = {}, code = '{both}'",
                both.len()
            )));
        }

        Ok(both)
    }

    fn binfil(&self) -> Result<Vec<u8>> {
        let both = self.infil()?;
        util::code_b64_to_b2(&both)
    }

    fn exfil(&mut self, qb64: &str) -> Result<()> {
        if qb64.is_empty() {
            return err!(Error::EmptyMaterial("empty qb64".to_string()));
        }

        // we validated there will be a char here, above.
        let first = &qb64[..2];

        let hs = tables::hardage(first)? as usize;
        if qb64.len() < hs {
            return err!(Error::Shortage(format!(
                "insufficient material for hard part of code: qb64 size = {}, hs = {hs}",
                qb64.len()
            )));
        }

        // bounds already checked
        let hard = &qb64[..hs];
        let szg = tables::sizage(hard)?;
        let cs = szg.hs + szg.ss;

        if qb64.len() < cs as usize {
            return err!(Error::Shortage(format!(
                "insufficient material for code: qb64 size = {}, cs = {cs}",
                qb64.len()
            )));
        }

        let count_b64 = &qb64[szg.hs as usize..cs as usize];
        let count = util::b64_to_u64(count_b64)? as u32;

        self.code = hard.to_string();
        self.count = count;

        Ok(())
    }

    fn bexfil(&mut self, qb2: &[u8]) -> Result<()> {
        if qb2.is_empty() {
            return err!(Error::EmptyMaterial("empty qualified base2".to_string()));
        }

        let first = util::nab_sextets(qb2, 2)?;
        if first[0] > 0x3e {
            if first[0] == 0x3f {
                return err!(Error::UnexpectedOpCode(
                    "unexpected start during extraction".to_string(),
                ));
            } else {
                // unreachable
                // programmer error - nab_sextets ensures values fall below 0x40. the only possible
                // value is 0x3f, and we handle it
                return err!(Error::UnexpectedCode(format!(
                    "unexpected code start: sextets = {first:?}"
                )));
            }
        }

        let hs = tables::bardage(&first)?;
        let bhs = ((hs + 1) * 3) / 4;
        if qb2.len() < bhs as usize {
            return err!(Error::Shortage(format!(
                "need more bytes: qb2 size = {}, bhs = {bhs}",
                qb2.len()
            )));
        }

        let hard = util::code_b2_to_b64(qb2, hs as usize)?;
        let szg = tables::sizage(&hard)?;
        let cs = szg.hs + szg.ss;
        let bcs = ((cs + 1) * 3) / 4;
        if qb2.len() < bcs as usize {
            return err!(Error::Shortage(format!(
                "need more bytes: qb2 size = {}, bcs = {bcs}",
                qb2.len()
            )));
        }

        let both = util::code_b2_to_b64(qb2, cs as usize)?;
        let mut count = 0;
        for c in both[hs as usize..cs as usize].chars() {
            count <<= 6;
            count += util::b64_char_to_index(c)? as u32;
        }

        self.code = hard;
        self.count = count;

        Ok(())
    }

    pub fn raw_size(&self) -> Result<u32> {
        let sizes = sizage(&self.code)?;
        Ok(sizes.fs)
    }
}

impl Default for Counter {
    fn default() -> Self {
        Counter { code: "".to_string(), count: 0 }
    }
}

#[cfg(test)]
mod test {
    use crate::core::counter::{tables as counter, Counter};
    use base64::{engine::general_purpose as b64_engine, Engine};
    use rstest::rstest;

    #[rstest]
    #[case("-AAB", 1, "B", counter::Codex::ControllerIdxSigs)]
    #[case("-AAF", 5, "F", counter::Codex::ControllerIdxSigs)]
    #[case("-0VAAAQA", 1024, "QA", counter::Codex::BigAttachedMaterialQuadlets)]
    fn new(#[case] qsc: &str, #[case] count: u32, #[case] count_b64: &str, #[case] code: &str) {
        assert!(Counter::new(None, None, None, None, None, None).is_err());
        let counter = Counter::new(None, None, Some(code), None, None, None).unwrap();
        assert_eq!(counter.count(), 1);

        let counter1 = Counter::new(Some(count), None, Some(code), None, None, None).unwrap();
        let counter2 = Counter::new(None, Some(count_b64), Some(code), None, None, None).unwrap();
        let counter3 = Counter::new(None, None, None, None, Some(qsc), None).unwrap();

        assert_eq!(counter1.code(), code);
        assert_eq!(counter2.code(), code);
        assert_eq!(counter3.code(), code);
        assert_eq!(counter1.count(), count);
        assert_eq!(counter2.count(), count);
        assert_eq!(counter3.count(), count);

        let qb64b = counter1.qb64b().unwrap();
        let qb2 = counter1.qb2().unwrap();

        assert!(Counter::new(None, None, None, Some(&qb64b), None, None).is_ok());
        assert!(Counter::new(None, None, None, None, None, Some(&qb2)).is_ok());
    }

    #[rstest]
    #[case("-AAB", 1, "B", counter::Codex::ControllerIdxSigs)]
    #[case("-AAF", 5, "F", counter::Codex::ControllerIdxSigs)]
    #[case("-0VAAAQA", 1024, "QA", counter::Codex::BigAttachedMaterialQuadlets)]
    fn creation(
        #[case] qsc: &str,
        #[case] count: u32,
        #[case] count_b64: &str,
        #[case] code: &str,
    ) {
        let qscb = qsc.as_bytes();
        let qscb2 = b64_engine::URL_SAFE.decode(qsc).unwrap();

        let counter1 = Counter::new(Some(count), None, Some(code), None, None, None).unwrap();
        let counter2 = Counter::new(None, Some(count_b64), Some(code), None, None, None).unwrap();
        let counter3 = Counter::new(None, None, None, None, Some(qsc), None).unwrap();
        let counter4 = Counter::new(None, None, None, Some(qscb), None, None).unwrap();
        let counter5 = Counter::new(None, None, None, None, None, Some(&qscb2)).unwrap();

        assert_eq!(counter1.code(), counter2.code());
        assert_eq!(counter1.count(), counter2.count());
        assert_eq!(counter1.code(), counter3.code());
        assert_eq!(counter1.count(), counter3.count());
        assert_eq!(counter1.code(), counter4.code());
        assert_eq!(counter1.count(), counter4.count());
        assert_eq!(counter1.code(), counter5.code());
        assert_eq!(counter1.count(), counter5.count());
    }

    #[rstest]
    #[case(0, "AAA", 0, "AAA", counter::Codex::KERIProtocolStack)]
    fn versioned_creation(
        #[case] verint: u32,
        #[case] version: &str,
        #[case] count: u32,
        #[case] count_b64: &str,
        #[case] code: &str,
    ) {
        let qsc = &format!("{code}{version}");
        let qscb = qsc.as_bytes();
        let qscb2 = b64_engine::URL_SAFE.decode(qsc).unwrap();

        let counter1 = Counter::new(Some(count), None, Some(code), None, None, None).unwrap();
        let counter2 = Counter::new(None, Some(count_b64), Some(code), None, None, None).unwrap();
        let counter3 = Counter::new(None, None, None, None, Some(qsc), None).unwrap();
        let counter4 = Counter::new(None, None, None, Some(qscb), None, None).unwrap();
        let counter5 = Counter::new(None, None, None, None, None, Some(&qscb2)).unwrap();

        assert_eq!(counter1.code(), code);
        assert_eq!(counter1.count(), verint);
        assert_eq!(counter1.code(), counter2.code());
        assert_eq!(counter1.count(), counter2.count());
        assert_eq!(counter1.code(), counter3.code());
        assert_eq!(counter1.count(), counter3.count());
        assert_eq!(counter1.code(), counter4.code());
        assert_eq!(counter1.count(), counter4.count());
        assert_eq!(counter1.code(), counter5.code());
        assert_eq!(counter1.count(), counter5.count());

        assert_eq!(counter1.count_as_b64(3).unwrap(), version);

        // when 0 is an argument, we use a default
        assert_eq!(counter1.count_as_b64(0).unwrap(), version);
    }

    #[rstest]
    fn b64_overflow_and_underflow(#[values("-AAB")] qsc: &str) {
        // add some chars
        let longqsc64 = &format!("{qsc}ABCD");
        let counter = Counter::new(None, None, None, None, Some(&longqsc64), None).unwrap();
        assert_eq!(
            counter.qb64().unwrap().len() as u32,
            counter::sizage(&counter.code()).unwrap().fs
        );

        // remove a char
        let shortqsc64 = &qsc[..qsc.len() - 1];
        assert!(Counter::new_with_qb64(shortqsc64).is_err());
    }

    #[rstest]
    fn binary_overflow_and_underflow(#[values(vec![248, 0, 1])] qscb2: Vec<u8>) {
        // add some bytes
        let mut longqscb2 = qscb2.clone();
        longqscb2.resize(longqscb2.len() + 5, 1);
        let counter = Counter::new(None, None, None, None, None, Some(&longqscb2)).unwrap();
        assert_eq!(counter.qb2().unwrap(), *qscb2);
        assert_eq!(
            counter.qb64().unwrap().len() as u32,
            counter::sizage(&counter.code()).unwrap().fs
        );

        // remove a bytes
        let shortqscb2 = &qscb2[..qscb2.len() - 1];
        assert!(Counter::new(None, None, None, None, None, Some(shortqscb2)).is_err());
    }

    #[rstest]
    fn exfil_infil_bexfil_binfil(#[values("-0VAAAQA")] qsc: &str) {
        let counter1 = Counter::new(None, None, None, None, Some(qsc), None).unwrap();
        let qb2 = counter1.qb2().unwrap();
        let counter2 = Counter::new(None, None, None, None, None, Some(&qb2)).unwrap();
        assert_eq!(counter1.code(), counter2.code());
        assert_eq!(counter1.count(), counter2.count());
        assert_eq!(counter1.qb2().unwrap(), counter2.qb2().unwrap());
        assert_eq!(qsc, counter2.qb64().unwrap());
    }

    #[rstest]
    #[case("1.2.3", "BCD")]
    #[case("1.1", "BBA")]
    #[case("1.", "BAA")]
    #[case("1", "BAA")]
    #[case("1.2.", "BCA")]
    #[case("..", "AAA")]
    #[case("1..3", "BAD")]
    fn semantic_versioning_strings(#[case] version: &str, #[case] b64: &str) {
        assert_eq!(Counter::sem_ver_str_to_b64(version).unwrap(), b64);
    }

    #[rstest]
    #[case(1, 0, 0, "BAA")]
    #[case(0, 1, 0, "ABA")]
    #[case(0, 0, 1, "AAB")]
    #[case(3, 4, 5, "DEF")]
    fn semantic_versioning_u8s(
        #[case] major: u8,
        #[case] minor: u8,
        #[case] patch: u8,
        #[case] b64: &str,
    ) {
        assert_eq!(Counter::sem_ver_to_b64(major, minor, patch).unwrap(), b64);
    }

    #[rstest]
    fn semantic_versioning_unhappy_strings(#[values("64.0.1", "-1.0.1", "0.0.64")] version: &str) {
        assert!(Counter::sem_ver_str_to_b64(version).is_err());
    }

    #[rstest]
    #[case(64, 0, 0)]
    fn semantic_versioning_unhappy_u32s(#[case] major: u8, #[case] minor: u8, #[case] patch: u8) {
        assert!(Counter::sem_ver_to_b64(major, minor, patch).is_err());
    }

    #[test]
    fn unhappy_paths() {
        assert!(Counter::new_with_code_and_count("", 1).is_err());
        assert!(
            Counter::new_with_code_and_count(counter::Codex::ControllerIdxSigs, 64 * 64).is_err()
        );
        assert!(Counter::sem_ver_str_to_b64("1.2.3.4").is_err());
        assert!(Counter::sem_ver_str_to_b64("bad.semantic.version").is_err());
        assert!((Counter { code: counter::Codex::ControllerIdxSigs.to_string(), count: 64 * 64 })
            .qb64()
            .is_err());

        assert!(Counter::new(None, None, None, None, Some(""), None).is_err());
        assert!(Counter::new(None, None, None, None, Some("--"), None).is_err());
        assert!(Counter::new(None, None, None, None, Some("__"), None).is_err());
        assert!(Counter::new(
            None,
            None,
            None,
            None,
            Some(counter::Codex::ControllerIdxSigs),
<<<<<<< HEAD
            None,
            None,
=======
            None
>>>>>>> 40ff8ac7
        )
            .is_err());

        assert!(Counter::new(None, None, None, Some(&[]), None, None).is_err());

        assert!(Counter::new(None, None, None, None, None, Some(&[])).is_err());
        assert!(Counter::new(None, None, None, None, None, Some(&[0xf8, 0])).is_err());
        assert!(Counter::new(None, None, None, None, None, Some(&[0xfc, 0])).is_err());
        assert!(Counter::new(None, None, None, None, None, Some(&[0xfb, 0xe0])).is_err());
    }

    #[rstest]
    #[case(counter::Codex::ControllerIdxSigs, 1)]
    fn qb64b(#[case] code: &str, #[case] count: u32) {
        let c = Counter { code: code.to_string(), count };
        let qb64b = c.qb64b().unwrap();
        assert!(Counter::new(None, None, None, Some(&qb64b), None, None).is_ok());
    }
}<|MERGE_RESOLUTION|>--- conflicted
+++ resolved
@@ -516,14 +516,9 @@
             None,
             None,
             Some(counter::Codex::ControllerIdxSigs),
-<<<<<<< HEAD
-            None,
-            None,
-=======
             None
->>>>>>> 40ff8ac7
         )
-            .is_err());
+        .is_err());
 
         assert!(Counter::new(None, None, None, Some(&[]), None, None).is_err());
 
