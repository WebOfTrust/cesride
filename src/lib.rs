// TODO: remove before 1.0.0
#![allow(dead_code)]

#[macro_use]
mod data;
mod core;
mod crypto;
mod error;

pub use crate::core::{
    cigar::Cigar,
    counter::{tables as counter, Counter}, // This seems like it shoudl be an abstract class
    dater::Dater,
    diger::Diger,
<<<<<<< HEAD
    indexer::{tables as indexer, Indexer},
    matter::{tables as matter, Matter},
=======
    indexer::tables as indexer,
    matter::tables as matter,
    prefixer::Prefixer,
>>>>>>> d2c14552
    saider::Saider,
    seqner::Seqner,
    siger::Siger,
    signer::Signer,
    util,
    verfer::Verfer,
};

pub type Seqner = Verfer; // FIXME: Implement and export
pub type Prefixer = Verfer; // FIXME: Implement and export<|MERGE_RESOLUTION|>--- conflicted
+++ resolved
@@ -12,21 +12,13 @@
     counter::{tables as counter, Counter}, // This seems like it shoudl be an abstract class
     dater::Dater,
     diger::Diger,
-<<<<<<< HEAD
     indexer::{tables as indexer, Indexer},
     matter::{tables as matter, Matter},
-=======
-    indexer::tables as indexer,
-    matter::tables as matter,
     prefixer::Prefixer,
->>>>>>> d2c14552
     saider::Saider,
     seqner::Seqner,
     siger::Siger,
     signer::Signer,
     util,
     verfer::Verfer,
-};
-
-pub type Seqner = Verfer; // FIXME: Implement and export
-pub type Prefixer = Verfer; // FIXME: Implement and export+};