--- conflicted
+++ resolved
@@ -7,26 +7,11 @@
 mod crypto;
 mod error;
 
-<<<<<<< HEAD
-pub use crate::core::{
-    cigar::Cigar,
-    counter::{tables as counter, Counter}, // This seems like it shoudl be an abstract class
-    dater::Dater,
-    diger::Diger,
-    indexer::{tables as indexer, Indexer},
-    matter::{tables as matter, Matter},
-    prefixer::Prefixer,
-    saider::Saider,
-    seqner::Seqner,
-    siger::Siger,
-    signer::Signer,
-    util,
-    verfer::Verfer,
-=======
 pub use crate::{
     core::{
         cigar::Cigar,
         counter::{tables as counter, Counter}, // This seems like it shoudl be an abstract class
+        dater::Dater,
         diger::Diger,
         indexer::{tables as indexer, Indexer},
         matter::{tables as matter, Matter},
@@ -41,5 +26,4 @@
     },
     data::Value,
     error::Error,
->>>>>>> 55a56cd0
 };