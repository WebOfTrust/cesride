--- conflicted
+++ resolved
@@ -57,12 +57,9 @@
           cargo install wasm-pack
           wasm-pack build
 
-      - name: Test wasm
+      - name: Test WASM
         run: |
-<<<<<<< HEAD
           cd wasm
-=======
->>>>>>> 9835a3a8
           wasm-pack test --node
 
       - name: Upload to codecov.io
